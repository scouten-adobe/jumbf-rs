use codspeed_criterion_compat::{black_box, criterion_group, criterion_main, Criterion};
use jumbf::parser::DataBox;

const C2PA_MANIFEST_STORE: &[u8] = include_bytes!("../src/tests/fixtures/C.c2pa").as_slice();

pub fn parse_c2pa(c: &mut Criterion) {
    c.bench_function("parse sample C2PA Manifest Store", |b| {
<<<<<<< HEAD
        b.iter(|| DataBox::from_source(C2PA_MANIFEST_STORE).unwrap());
=======
        b.iter(|| DataBox::from_slice(black_box(C2PA_MANIFEST_STORE)).unwrap());
>>>>>>> db515af9
    });
}

criterion_group!(benches, parse_c2pa);
criterion_main!(benches);<|MERGE_RESOLUTION|>--- conflicted
+++ resolved
@@ -5,11 +5,7 @@
 
 pub fn parse_c2pa(c: &mut Criterion) {
     c.bench_function("parse sample C2PA Manifest Store", |b| {
-<<<<<<< HEAD
-        b.iter(|| DataBox::from_source(C2PA_MANIFEST_STORE).unwrap());
-=======
-        b.iter(|| DataBox::from_slice(black_box(C2PA_MANIFEST_STORE)).unwrap());
->>>>>>> db515af9
+        b.iter(|| DataBox::from_source(black_box(C2PA_MANIFEST_STORE)).unwrap());
     });
 }
 
