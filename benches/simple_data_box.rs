--- conflicted
+++ resolved
@@ -13,11 +13,7 @@
 
 pub fn simple_parse(c: &mut Criterion) {
     c.bench_function("simple data box", |b| {
-<<<<<<< HEAD
-        b.iter(|| DataBox::from_source(SIMPLE_BOX).unwrap());
-=======
-        b.iter(|| DataBox::from_slice(black_box(&SIMPLE_BOX)).unwrap());
->>>>>>> db515af9
+        b.iter(|| DataBox::from_source(black_box(SIMPLE_BOX)).unwrap());
     });
 }
 
